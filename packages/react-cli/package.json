--- conflicted
+++ resolved
@@ -1,10 +1,6 @@
 {
   "name": "gt-react-cli",
-<<<<<<< HEAD
   "version": "2.1.7-alpha.1",
-=======
-  "version": "2.1.7",
->>>>>>> 89174446
   "main": "dist/index.js",
   "bin": {
     "gt-react-cli": "dist/main.js"
