{
  "name": "gtx-cli",
  "version": "1.0.3",
  "main": "dist/index.js",
  "bin": "dist/main.js",
  "scripts": {
    "build": "tsc",
    "build-push-publish": "rm -rf dist; tsc; git add -A; git commit -m \"minor changes\"; npm version patch; git push; npm publish;",
    "build:clean": "rm -rf dist; npm run build",
    "release": "npm run build:clean && npm publish",
    "release:alpha": "npm run build:clean && npm publish --tag alpha",
    "release:beta": "npm run build:clean && npm publish --tag beta",
    "release:latest": "npm run build:clean && npm publish --tag latest"
  },
  "exports": {
    ".": "./dist/index.js",
    "./types": "./dist/types.js",
    "./updates/*": "./dist/updates/*.js",
    "./jsx/*": "./dist/jsx/*.js",
    "./fs/*": "./dist/fs/*.js",
    "./console/*": "./dist/console/*.js",
    "./config/*": "./dist/config/*.js",
    "./api/*": "./dist/api/*.js",
    "./*": "./dist/*.js"
  },
  "repository": {
    "type": "git",
    "url": "git+https://github.com/General-Translation/gt-libraries.git"
  },
  "keywords": [
    "i18n",
    "l10n",
    "translation",
    "internationalization",
    "localization",
    "cli"
  ],
  "author": "",
  "license": "FSL-1.1-ALv2",
  "bugs": {
    "url": "https://github.com/General-Translation/gt-libraries/issues"
  },
  "homepage": "https://generaltranslation.com/",
  "description": "CLI tool for AI-powered i18n",
  "dependencies": {
    "@babel/generator": "^7.25.7",
    "@babel/parser": "^7.25.7",
    "@babel/plugin-transform-react-jsx": "^7.25.9",
    "@babel/traverse": "^7.25.7",
    "@inquirer/prompts": "^7.2.4",
    "chalk": "^4.1.2",
    "commander": "^12.1.0",
    "dotenv": "^16.4.5",
    "esbuild": "^0.23.1",
<<<<<<< HEAD
    "fast-glob": "^3.3.3",
    "form-data": "^4.0.2",
    "generaltranslation": "^6.2.1",
=======
    "generaltranslation": "^6.2.2",
>>>>>>> 30126055
    "ora": "^8.2.0",
    "yaml": "^2.7.0"
  },
  "devDependencies": {
    "@biomejs/biome": "1.9.4",
    "@types/babel__generator": "^7.6.8",
    "@types/babel__traverse": "^7.20.6",
    "@types/figlet": "^1.7.0",
    "@types/mock-require": "^2.0.3",
    "@types/node": "^22.5.1",
    "@types/react": "^18.3.4",
    "eslint": "^9.20.0",
    "esm": "^3.2.25",
    "prettier": "^3.4.2",
    "ts-node": "^10.9.2",
    "typescript": "^5.5.4"
  }
}<|MERGE_RESOLUTION|>--- conflicted
+++ resolved
@@ -52,13 +52,9 @@
     "commander": "^12.1.0",
     "dotenv": "^16.4.5",
     "esbuild": "^0.23.1",
-<<<<<<< HEAD
     "fast-glob": "^3.3.3",
     "form-data": "^4.0.2",
-    "generaltranslation": "^6.2.1",
-=======
     "generaltranslation": "^6.2.2",
->>>>>>> 30126055
     "ora": "^8.2.0",
     "yaml": "^2.7.0"
   },
