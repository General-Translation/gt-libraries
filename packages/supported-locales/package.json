--- conflicted
+++ resolved
@@ -1,6 +1,6 @@
 {
   "name": "@generaltranslation/supported-locales",
-  "version": "1.1.4",
+  "version": "1.1.5",
   "description": "List of supported locales for General Translation",
   "main": "./dist/index.cjs.min.cjs",
   "module": "./dist/index.esm.min.mjs",
@@ -9,13 +9,9 @@
     "dist"
   ],
   "scripts": {
-<<<<<<< HEAD
-    "build": "rollup -c"
-=======
-    "clean:build": "rm -rf dist; npm run build",
+    "build:clean": "rm -rf dist; npm run build",
     "build": "rollup -c",
-    "publish": "npm run clean:build && npm publish"
->>>>>>> 0e660f07
+    "publish": "npm run build:clean && npm publish"
   },
   "repository": {
     "type": "git",
@@ -42,7 +38,7 @@
     }
   },
   "dependencies": {
-    "generaltranslation": "^6.1.2"
+    "generaltranslation": "^6.1.6"
   },
   "devDependencies": {
     "@rollup/plugin-commonjs": "^28.0.1",
