{
  "name": "gt-next-cli",
  "version": "2.0.1",
  "main": "dist/main.js",
  "bin": {
    "gt-next-cli": "dist/main.js"
  },
  "scripts": {
    "build": "tsc",
    "build-push-publish": "rm -rf dist; tsc; git add -A; git commit -m \"minor changes\"; npm version patch; git push; npm publish;",
    "build:clean": "rm -rf dist; npm run build",
    "release": "npm run build:clean && npm publish",
    "release:alpha": "npm run build:clean && npm publish --tag alpha",
    "release:beta": "npm run build:clean && npm publish --tag beta",
    "release:latest": "npm run build:clean && npm publish --tag latest"
  },
  "repository": {
    "type": "git",
    "url": "git+https://github.com/General-Translation/gt-libraries.git"
  },
  "peerDependencies": {
<<<<<<< HEAD
    "gt-react": "^9.0.1",
=======
    "gt-react": "^9.0.0",
>>>>>>> e8cea9f8
    "next": ">=13.0.0 <16.0.0",
    "react": ">=16.8.0 <20.0.0",
    "react-dom": ">=16.8.0 <20.0.0"
  },
  "keywords": [],
  "author": "",
  "license": "FSL-1.1-ALv2",
  "bugs": {
    "url": "https://github.com/General-Translation/gt-libraries/issues"
  },
  "homepage": "https://generaltranslation.com/",
  "description": "",
  "dependencies": {
    "@babel/generator": "^7.25.7",
    "@babel/parser": "^7.25.7",
    "@babel/plugin-transform-react-jsx": "^7.25.9",
    "@babel/traverse": "^7.25.7",
    "@inquirer/prompts": "^7.2.4",
    "chalk": "^4.1.2",
    "commander": "^12.1.0",
    "dotenv": "^16.4.5",
    "esbuild": "^0.23.1",
<<<<<<< HEAD
    "gt-react-cli": "^2.0.1"
=======
    "gt-react-cli": "^2.1.0"
>>>>>>> e8cea9f8
  },
  "devDependencies": {
    "@types/babel__generator": "^7.6.8",
    "@types/babel__traverse": "^7.20.6",
    "@types/figlet": "^1.7.0",
    "@types/mock-require": "^2.0.3",
    "@types/node": "^22.5.1",
    "@types/react": "^18.3.4",
    "esm": "^3.2.25",
    "gt-react": "^9.0.1",
    "ts-node": "^10.9.2",
    "typescript": "^5.5.4"
  }
}<|MERGE_RESOLUTION|>--- conflicted
+++ resolved
@@ -19,11 +19,7 @@
     "url": "git+https://github.com/General-Translation/gt-libraries.git"
   },
   "peerDependencies": {
-<<<<<<< HEAD
     "gt-react": "^9.0.1",
-=======
-    "gt-react": "^9.0.0",
->>>>>>> e8cea9f8
     "next": ">=13.0.0 <16.0.0",
     "react": ">=16.8.0 <20.0.0",
     "react-dom": ">=16.8.0 <20.0.0"
@@ -46,11 +42,7 @@
     "commander": "^12.1.0",
     "dotenv": "^16.4.5",
     "esbuild": "^0.23.1",
-<<<<<<< HEAD
-    "gt-react-cli": "^2.0.1"
-=======
-    "gt-react-cli": "^2.1.0"
->>>>>>> e8cea9f8
+    "gt-react-cli": "^2.1.1"
   },
   "devDependencies": {
     "@types/babel__generator": "^7.6.8",
