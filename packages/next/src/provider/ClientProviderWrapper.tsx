--- conflicted
+++ resolved
@@ -1,42 +1,33 @@
 'use client';
 import { ClientProvider as _ClientProvider } from 'gt-react/client';
-<<<<<<< HEAD
-import {
-  ClientProviderProps,
-  defaultLocaleCookieName,
-} from 'gt-react/internal';
-import { usePathname, useRouter } from 'next/navigation';
-=======
 import { ClientProviderProps } from 'gt-react/internal';
 import { usePathname } from 'next/navigation';
->>>>>>> c09a5d1c
 import { useEffect } from 'react';
-import { middlewareLocaleRoutingFlagName } from '../utils/constants';
 import { extractLocale } from '../middleware-dir/utils';
-import { standardizeLocale } from 'generaltranslation';
+import { determineLocale, standardizeLocale } from 'generaltranslation';
 
-<<<<<<< HEAD
 export default function ClientProvider(
-  props: Omit<ClientProviderProps, 'onLocaleChange'>
+  props: ClientProviderProps & {
+    localeRoutingEnabledCookieName: string;
+    referrerLocaleCookieName: string;
+  }
 ) {
-  // locale change on client, trigger page reload
-  const router = useRouter();
-  const onLocaleChange = () => {
-    document.cookie = `${middlewareLocaleResetFlagName}=true;path=/`;
-    router.refresh();
-  };
+  const {
+    locale,
+    locales,
+    defaultLocale,
+    gtServicesEnabled,
+    referrerLocaleCookieName,
+    localeRoutingEnabledCookieName,
+  } = props;
 
-=======
-export default function ClientProvider(props: ClientProviderProps) {
   // Trigger page reload when locale changes
   // When nav to same route but in diff locale, client components were cached and not re-rendered
->>>>>>> c09a5d1c
   const pathname = usePathname();
   useEffect(() => {
     // ----- Referrer Locale ----- //
-    if (props.locale) {
-      // TODO: if this is the same as the brower's accepted locale, don't set the cookie (GDPR)
-      document.cookie = `${defaultLocaleCookieName}=${props.locale};path=/`;
+    if (locale) {
+      document.cookie = `${referrerLocaleCookieName}=${locale};path=/`;
     }
 
     // ----- Middleware ----- //
@@ -45,32 +36,37 @@
     const middlewareEnabled =
       document.cookie
         .split('; ')
-        .find((row) => row.startsWith(`${middlewareLocaleRoutingFlagName}=`))
+        .find((row) => row.startsWith(`${localeRoutingEnabledCookieName}=`))
         ?.split('=')[1] === 'true';
     if (middlewareEnabled) {
       // Extract locale from pathname
-      const extractedLocale = extractLocale(pathname) || props.defaultLocale;
-      const pathLocale = props.gtServicesEnabled
-        ? standardizeLocale(extractedLocale)
-        : extractedLocale;
-      if (
-        pathLocale &&
-        props.locales.includes(pathLocale) &&
-        pathLocale !== props.locale
-      ) {
+      const extractedLocale = extractLocale(pathname) || defaultLocale;
+      const pathLocale = determineLocale(
+        [
+          gtServicesEnabled
+            ? standardizeLocale(extractedLocale)
+            : extractedLocale,
+          defaultLocale,
+        ],
+        locales
+      );
+
+      if (pathLocale && locales.includes(pathLocale) && pathLocale !== locale) {
         // clear cookie (avoids infinite loop when there is no middleware)
-        document.cookie = `${middlewareLocaleRoutingFlagName}=;path=/`;
+        document.cookie = `${localeRoutingEnabledCookieName}=;path=/`;
 
         // reload page
         window.location.reload();
       }
     }
   }, [
-    pathname, // Re-run when pathname changes
-    props.locale,
-    props.locales,
-    props.defaultLocale,
-    props.gtServicesEnabled,
+    pathname,
+    locale,
+    locales,
+    defaultLocale,
+    gtServicesEnabled,
+    referrerLocaleCookieName,
+    localeRoutingEnabledCookieName,
   ]);
 
   return <_ClientProvider {...props} />;
