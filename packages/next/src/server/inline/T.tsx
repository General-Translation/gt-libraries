import getI18NConfig from '../../config/getI18NConfig';
import getLocale from '../../request/getLocale';
import getMetadata from '../../request/getMetadata';
import { Suspense } from 'react';
import {
  isEmptyReactFragment,
  renderDefaultChildren,
  renderSkeleton,
  renderTranslatedChildren,
} from 'gt-react/internal';
import renderVariable from '../rendering/renderVariable';
import { isSameLanguage } from 'generaltranslation';
import React from 'react';

async function Resolver({ children }: { children: React.ReactNode }) {
  return await children;
}

/**
 * Translation component that renders its children translated into the user's given locale.
 *
 * @example
 * ```jsx
 * // Basic usage:
 * <T id="welcome_message">
 *  Hello, <Var name="name" value={firstname}>!
 * </T>
 * ```
 *
 * @example
 * ```jsx
 * // Translating a plural
 * <T id="item_count">
 *  <Plural n={3} singular={<>You have <Num value={n}/> item.</>}>
 *      You have <Num value={n}/> items.
 *  </Plural>
 * </T>
 * ```
 *
 * When used on the server-side, can create translations on demand.
 * If you need to ensure server-side usage import from `'gt-next/server'`.
 *
 * When used on the client-side, will throw an error if no `id` prop is provided.
 *
 * By default, General Translation saves the translation in a remote cache if an `id` option is passed.
 *
 * @param {React.ReactNode} children - The content to be translated or displayed.
 * @param {string} [id] - Optional identifier for the translation string. If not provided, a hash will be generated from the content.
 * @param {Object} [renderSettings] - Optional settings controlling how fallback content is rendered during translation.
 * @param {"skeleton" | "replace" | "default"} [renderSettings.method] - Specifies the rendering method:
 *  - "skeleton": show a placeholder while translation is loading.
 *  - "replace": show the default content as a fallback while the translation is loading.
 *  - "default": behave like skeleton unless language is same (ie en-GB vs en-US), then behave like replace
 * @param {number | null} [renderSettings.timeout] - Optional timeout for translation loading.
 * @param {any} [context] - Additional context for translation key generation.
 * @param {Object} [props] - Additional props for the component.
 * @returns {JSX.Element} The rendered translation or fallback content based on the provided configuration.
 *
 * @throws {Error} If a plural translation is requested but the `n` option is not provided.
 */
async function T({
  children,
  id,
  context,
  variables,
  variablesOptions,
}: {
  children: any;
  id?: string;
  context?: string;
  [key: string]: any;
}): Promise<any> {
  if (!children) {
    return;
  }

  if (isEmptyReactFragment(children)) return <React.Fragment />;

  // ----- SET UP ----- //

  const I18NConfig = getI18NConfig();
  const locale = await getLocale();
  const defaultLocale = I18NConfig.getDefaultLocale();
  const renderSettings = I18NConfig.getRenderSettings();
  const translationRequired = I18NConfig.requiresTranslation(locale);
  const serverRuntimeTranslationEnabled = I18NConfig.isServerRuntimeTranslationEnabled() && process.env.NODE_ENV === 'development';
  const dialectTranslationRequired =
    translationRequired && isSameLanguage(locale, defaultLocale);

  // Gets tagged children with GT identifiers
  const taggedChildren = I18NConfig.addGTIdentifier(children);

  // ----- RENDER METHODS ----- //

  // render in default language
  const renderDefaultLocale = () => {
    return renderDefaultChildren({
      children: taggedChildren,
      variables,
      variablesOptions,
      defaultLocale,
      renderVariable,
    });
  };

  const renderLoadingDefault = () => {
    if (dialectTranslationRequired) return renderDefaultLocale();
    return renderSkeleton();
  };

  // ----- CHECK TRANSLATIONS REQUIRED ----- //

  // If no translation is required, render the default children
  // The dictionary wraps text in this <T> component
  // Thus, we need to also handle variables
  if (!translationRequired) {
    return renderDefaultLocale();
  }

  // ----- CHECK CACHED TRANSLATIONS ----- //

  // Begin by sending check to cache for translations
  const translationsPromise =
    translationRequired && I18NConfig.getCachedTranslations(locale);

  // Turns tagged children into objects
  // The hash is used to identify the translation
  const [childrenAsObjects, hash] = I18NConfig.serializeAndHashChildren(
    taggedChildren,
    context
  );
  
  // Block until cache check resolves
  const translations = translationsPromise ? await translationsPromise : {};
<<<<<<< HEAD

  console.log('translations', translations);
=======
  
>>>>>>> ebe3bb21
  // Gets the translation entry
  const translationEntry = translations?.[hash] || translations?.[id || ''];

  // ----- RENDER CACHED TRANSLATIONS ----- //

  // if we have a cached translation, render it
  if (translationEntry?.state === 'success') {
    return renderTranslatedChildren({
      source: taggedChildren,
      target: translationEntry.target,
      variables,
      variablesOptions,
      locales: [locale, defaultLocale],
      renderVariable,
    });
  } else if (
    translationEntry?.state === 'error' || // fallback to default if error
    !serverRuntimeTranslationEnabled // fallback to default if runtime translation is disabled (loading should never happen here)
  ) {
    return renderDefaultLocale();
  }

  // ----- TRANSLATE ON DEMAND ----- //
  // dev only (with api key)

  // On-demand translation request sent
  // (no entry has been found, this means that the translation is either (1) loading or (2) missing)
  const translationPromise = I18NConfig.translateChildren({
    // do on demand translation
    source: childrenAsObjects,
    targetLocale: locale,
    metadata: {
      ...(id && { id }),
      hash,
      ...(context && { context }),
      ...(await getMetadata()),
      ...(renderSettings.timeout && { timeout: renderSettings.timeout }),
    },
  })
    .then((translation) => {
      // render the translation
      return renderTranslatedChildren({
        source: taggedChildren,
        target: translation,
        variables,
        variablesOptions,
        locales: [locale, defaultLocale],
        renderVariable,
      });
    })
    .catch(() => {
      // render the default locale if there is an error instead
      return renderDefaultLocale();
    });

  // Loading behavior
  let loadingFallback; // Blank screen
  if (renderSettings.method === 'replace') {
    loadingFallback = renderDefaultLocale();
  } else if (renderSettings.method === 'skeleton') {
    loadingFallback = renderSkeleton();
  } else {
    loadingFallback = renderLoadingDefault();
  }

  return (
    <Suspense key={locale} fallback={loadingFallback}>
      <Resolver children={translationPromise} />
    </Suspense>
  );
}

T.gtTransformation = 'translate-server';

export default T;<|MERGE_RESOLUTION|>--- conflicted
+++ resolved
@@ -83,7 +83,9 @@
   const defaultLocale = I18NConfig.getDefaultLocale();
   const renderSettings = I18NConfig.getRenderSettings();
   const translationRequired = I18NConfig.requiresTranslation(locale);
-  const serverRuntimeTranslationEnabled = I18NConfig.isServerRuntimeTranslationEnabled() && process.env.NODE_ENV === 'development';
+  const serverRuntimeTranslationEnabled =
+    I18NConfig.isServerRuntimeTranslationEnabled() &&
+    process.env.NODE_ENV === 'development';
   const dialectTranslationRequired =
     translationRequired && isSameLanguage(locale, defaultLocale);
 
@@ -129,15 +131,12 @@
     taggedChildren,
     context
   );
-  
+
   // Block until cache check resolves
   const translations = translationsPromise ? await translationsPromise : {};
-<<<<<<< HEAD
 
   console.log('translations', translations);
-=======
-  
->>>>>>> ebe3bb21
+
   // Gets the translation entry
   const translationEntry = translations?.[hash] || translations?.[id || ''];
 
