--- conflicted
+++ resolved
@@ -15,13 +15,10 @@
 var generaltranslation_1 = require("generaltranslation");
 var internal_1 = require("generaltranslation/internal");
 var createErrors_1 = require("../errors/createErrors");
-<<<<<<< HEAD
-=======
-var server_1 = require("next/server");
-var constants_1 = require("../utils/constants");
+var cookies_1 = require("../utils/cookies");
 var internal_2 = require("gt-react/internal");
->>>>>>> c09a5d1c
 var utils_1 = require("./utils");
+var headers_1 = require("../utils/headers");
 /**
  * Middleware factory to create a Next.js middleware for i18n routing and locale detection.
  *
@@ -51,6 +48,15 @@
     // i18n config
     var defaultLocale = (envParams === null || envParams === void 0 ? void 0 : envParams.defaultLocale) || internal_1.libraryDefaultLocale;
     var locales = (envParams === null || envParams === void 0 ? void 0 : envParams.locales) || [defaultLocale];
+    // cookies and header names
+    var headersAndCookies = (envParams === null || envParams === void 0 ? void 0 : envParams.headersAndCookies) || {};
+    var localeRoutingEnabledCookieName = (headersAndCookies === null || headersAndCookies === void 0 ? void 0 : headersAndCookies.localeRoutingEnabledCookieName) ||
+        cookies_1.defaultLocaleRoutingEnabledCookieName;
+    var referrerLocaleCookieName = (headersAndCookies === null || headersAndCookies === void 0 ? void 0 : headersAndCookies.referrerLocaleCookieName) ||
+        cookies_1.defaultReferrerLocaleCookieName;
+    var localeCookieName = (headersAndCookies === null || headersAndCookies === void 0 ? void 0 : headersAndCookies.localeCookieName) || internal_2.defaultLocaleCookieName;
+    var resetLocaleCookieName = (headersAndCookies === null || headersAndCookies === void 0 ? void 0 : headersAndCookies.resetLocaleCookieName) || cookies_1.defaultResetLocaleCookieName;
+    var localeHeaderName = (headersAndCookies === null || headersAndCookies === void 0 ? void 0 : headersAndCookies.localeHeaderName) || headers_1.defaultLocaleHeaderName;
     if (!(0, generaltranslation_1.isValidLocale)(defaultLocale))
         throw new Error("gt-next middleware: defaultLocale \"".concat(defaultLocale, "\" is not a valid locale."));
     var warningLocales = locales.filter(function (locale) { return !(0, generaltranslation_1.isValidLocale)(locale); });
@@ -90,10 +96,8 @@
      * @returns {NextResponse} - The Next.js response, either continuing the request or redirecting to the localized URL.
      */
     function nextMiddleware(req) {
-        console.log('--------------------------------');
         // ---------- LOCALE DETECTION ---------- //
-        var _a = (0, utils_1.getLocaleFromRequest)(req, defaultLocale, approvedLocales, localeRouting, gtServicesEnabled, prefixDefaultLocale, defaultLocalePaths), userLocale = _a.userLocale, pathnameLocale = _a.pathnameLocale, unstandardizedPathnameLocale = _a.unstandardizedPathnameLocale, clearResetCookie = _a.clearResetCookie;
-<<<<<<< HEAD
+        var _a = (0, utils_1.getLocaleFromRequest)(req, defaultLocale, approvedLocales, localeRouting, gtServicesEnabled, prefixDefaultLocale, defaultLocalePaths, referrerLocaleCookieName, localeCookieName, resetLocaleCookieName), userLocale = _a.userLocale, pathnameLocale = _a.pathnameLocale, unstandardizedPathnameLocale = _a.unstandardizedPathnameLocale, clearResetCookie = _a.clearResetCookie;
         var headerList = new Headers(req.headers);
         var responseConfig = {
             originalUrl: req.nextUrl,
@@ -101,6 +105,10 @@
             userLocale: userLocale,
             clearResetCookie: clearResetCookie,
             localeRouting: localeRouting,
+            localeRoutingEnabledCookieName: localeRoutingEnabledCookieName,
+            localeCookieName: localeCookieName,
+            resetLocaleCookieName: resetLocaleCookieName,
+            localeHeaderName: localeHeaderName,
         };
         var getRewriteResponse = function (responsePath) {
             return (0, utils_1.getResponse)(__assign({ responsePath: responsePath, type: 'rewrite' }, responseConfig));
@@ -111,24 +119,6 @@
         var getNextResponse = function () {
             return (0, utils_1.getResponse)(__assign({ type: 'next' }, responseConfig));
         };
-        // const res = NextResponse.next({
-        //   request: {
-        //     // New request headers
-        //     headers: headerList,
-        //   },
-        // });
-        // res.headers.set(localeHeaderName, userLocale);
-        // res.cookies.set(middlewareLocaleRoutingFlagName, localeRouting.toString());
-        // if (clearResetCookie) {
-        //   res.cookies.delete(middlewareLocaleResetFlagName);
-        // }
-=======
-        res.headers.set(internal_1.localeHeaderName, userLocale);
-        res.cookies.set(constants_1.middlewareLocaleRoutingFlagName, localeRouting.toString());
-        if (clearResetCookie) {
-            res.cookies.delete(internal_2.middlewareLocaleResetFlagName);
-        }
->>>>>>> c09a5d1c
         if (localeRouting) {
             // ---------- GET PATHS ---------- //
             // get pathname
@@ -138,8 +128,8 @@
                 ? pathname.replace(new RegExp("^/".concat(unstandardizedPathnameLocale)), "/".concat(userLocale))
                 : pathname;
             // Get the shared path for the unprefixed pathname
-            var sharedPath = (0, utils_1.getSharedPath)(standardizedPathname, pathToSharedPath);
-            // Get shared path with parameters (/en/dashboard/1/custom)
+            var sharedPath = (0, utils_1.getSharedPath)(standardizedPathname, pathToSharedPath, pathnameLocale);
+            // Get shared path with parameters (/en/dashboard/1/custom), for rewriting localized paths
             var sharedPathWithParameters = sharedPath !== undefined
                 ? (0, utils_1.replaceDynamicSegments)(pathnameLocale
                     ? standardizedPathname
@@ -155,45 +145,30 @@
                     ? standardizedPathname
                     : "/".concat(userLocale).concat(standardizedPathname), localizedPath)
                 : undefined;
-            console.log('pathname:                     %s', pathname);
-            console.log('unstandardizedPathnameLocale: %s', unstandardizedPathnameLocale);
-            console.log('pathnameLocale:               %s', pathnameLocale);
-            console.log('standardizedPathname:         %s', standardizedPathname);
-            console.log();
-            console.log('userLocale:                   %s', userLocale);
-            console.log();
-            console.log('sharedPath:                   %s', sharedPath);
-            console.log('sharedPathWithParameters:     %s', sharedPathWithParameters);
-            console.log();
-            console.log('localizedPath:                %s', localizedPath);
-            console.log('localizedPathWithParameters:  %s', localizedPathWithParameters);
-            console.log('[MIDDLEWARE] locale', userLocale);
-            console.log('--------------------------------');
             // ---------- ROUTING LOGIC ---------- //
             // ----- CASE: no localized path exists ----- //
             if (localizedPathWithParameters === undefined) {
                 // --- CASE: remove defaultLocale prefix --- //
                 if (!prefixDefaultLocale && (0, generaltranslation_1.isSameDialect)(userLocale, defaultLocale)) {
-                    // REDIRECT CASE: pathname locale is wrong (/fr/customers -> /customers) (this usually happens after a locale switch)
-                    if (pathnameLocale && userLocale !== unstandardizedPathnameLocale) {
-                        return getRedirectResponse(pathname.replace(new RegExp("^/".concat(unstandardizedPathnameLocale)), ''));
-                    }
-                    // REWRITE CASE: no pathnameLocale (/customers -> /en/customers)
-                    if (!pathnameLocale) {
+                    if (pathnameLocale) {
+                        // REDIRECT CASE: used setLocale (/fr/customers -> /customers) (/en/customers -> /customers)
+                        if (clearResetCookie) {
+                            return getRedirectResponse(pathname.replace(new RegExp("^/".concat(unstandardizedPathnameLocale)), "") || '/');
+                        }
+                    }
+                    else {
+                        // REWRITE CASE: no pathnameLocale (/customers -> /en/customers)
                         return getRewriteResponse("/".concat(userLocale).concat(pathname));
                     }
-<<<<<<< HEAD
-                }
-                else {
-                    // --- CASE: add defaultLocale prefix --- //
-                    // REDIRECT CASE: wrong pathnameLocale (ie, /fr/customers -> /en/customers) (this usually happens after a locale switch)
-                    if (pathnameLocale && userLocale !== unstandardizedPathnameLocale) {
-                        return getRedirectResponse(pathname.replace(new RegExp("^/".concat(unstandardizedPathnameLocale)), "/".concat(userLocale)));
-                    }
-                    // REDIRECT CASE: no pathnameLocale (ie, /customers -> /fr/customers)
-                    if (!pathnameLocale) {
-                        return getRedirectResponse("/".concat(userLocale).concat(pathname));
-                    }
+                }
+                // --- CASE: defaultLocale prefix --- //
+                // REDIRECT CASE: no pathnameLocale (ie, /customers -> /fr/customers)
+                else if (!pathnameLocale) {
+                    return getRedirectResponse("/".concat(userLocale).concat(pathname));
+                }
+                // REDIRECT CASE: wrong pathnameLocale (ie, /fr/customers -> /en/customers) (this usually happens after a locale switch)
+                if (pathnameLocale && userLocale !== unstandardizedPathnameLocale) {
+                    return getRedirectResponse(pathname.replace(new RegExp("^/".concat(unstandardizedPathnameLocale)), "/".concat(userLocale)));
                 }
                 // BASE CASE: has pathnameLocale and it's correct
                 return getNextResponse();
@@ -201,140 +176,32 @@
             // ----- CASE: localized path exists ----- //
             if (!prefixDefaultLocale && (0, generaltranslation_1.isSameDialect)(userLocale, defaultLocale)) {
                 // --- CASE: remove defaultLocale prefix --- //
-                // REDIRECT CASE: unprefixed pathname is wrong (/about -> /en-about) (/dashboard/1/custom -> /en-dashboard/1/en-custom)
-                // REDIRECT CASE: pathname is wrong (/fr/blog -> /blog) (/fr/fr-about -> /en-about)
-                if ((!pathnameLocale &&
-                    localizedPathWithParameters !== "/".concat(userLocale).concat(pathname)) ||
-                    (pathnameLocale && localizedPathWithParameters !== pathname)) {
-                    // remove locale prefix
-                    return getRedirectResponse(localizedPathWithParameters.replace(new RegExp("^/".concat(userLocale)), ''));
-=======
-                    // REDIRECT CASE: wrong pathname locale (/fr -> /en)
-                    var redirectPath_1 = pathname.replace(new RegExp("^/".concat(unstandardizedPathnameLocale)), "/".concat(userLocale));
-                    var redirectUrl_1 = new URL(redirectPath_1, originalUrl);
-                    redirectUrl_1.search = originalUrl.search;
-                    var response_1 = server_1.NextResponse.redirect(redirectUrl_1);
-                    response_1.headers.set(internal_1.localeHeaderName, userLocale);
-                    response_1.cookies.set(constants_1.middlewareLocaleRoutingFlagName, 'true');
+                if (pathnameLocale) {
+                    // REDIRECT CASE: remove locale prefix when setLocale is used (/en/blog -> /blog) (/fr/fr-about -> /en-about)
                     if (clearResetCookie) {
-                        response_1.cookies.delete(internal_2.middlewareLocaleResetFlagName);
-                    }
-                    return response_1;
-                }
-                // REWRITE: no default locale prefix (/customers -> /en/customers)
-                if (!pathnameLocale &&
-                    !prefixDefaultLocale &&
-                    (0, generaltranslation_1.isSameDialect)(userLocale, defaultLocale)) {
-                    var rewritePath = "/".concat(defaultLocale).concat(pathname);
-                    var rewriteUrl = new URL(rewritePath, originalUrl);
-                    rewriteUrl.search = originalUrl.search;
-                    var response_2 = server_1.NextResponse.rewrite(rewriteUrl, {
-                        headers: headerList,
-                    });
-                    response_2.headers.set(internal_1.localeHeaderName, userLocale);
-                    response_2.cookies.set(constants_1.middlewareLocaleRoutingFlagName, 'true');
-                    if (clearResetCookie) {
-                        response_2.cookies.delete(internal_2.middlewareLocaleResetFlagName);
-                    }
-                    return response_2;
-                }
-                // REDIRECT CASE: no/invalid pathnameLocale, add a default locale prefix
-                var redirectPath = "/".concat(userLocale).concat(pathname);
-                var redirectUrl = new URL(redirectPath, originalUrl);
-                redirectUrl.search = originalUrl.search;
-                var response = server_1.NextResponse.redirect(redirectUrl);
-                response.headers.set(internal_1.localeHeaderName, userLocale);
-                response.cookies.set(constants_1.middlewareLocaleRoutingFlagName, 'true');
-                if (clearResetCookie) {
-                    response.cookies.delete(internal_2.middlewareLocaleResetFlagName);
-                }
-                return response;
-            }
-            // CASE: remove default locale prefix
-            if (!pathnameLocale &&
-                !prefixDefaultLocale &&
-                (0, generaltranslation_1.isSameDialect)(userLocale, defaultLocale)) {
-                // REDIRECT CASE: displaying wrong path, convert to non-prefixed localized path (/about -> /en-about) (/dashboard/1/custom -> /en-dashboard/1/en-custom)
-                if (localizedPathWithParameters !== "/".concat(defaultLocale).concat(pathname)) {
-                    // remove locale prefix
-                    var redirectPath = localizedPathWithParameters.replace(new RegExp("^/".concat(userLocale)), '');
-                    var redirectUrl = new URL(redirectPath, originalUrl);
-                    redirectUrl.search = originalUrl.search;
-                    var response_3 = server_1.NextResponse.redirect(redirectUrl);
-                    response_3.headers.set(internal_1.localeHeaderName, userLocale);
-                    response_3.cookies.set(constants_1.middlewareLocaleRoutingFlagName, 'true');
-                    if (clearResetCookie) {
-                        response_3.cookies.delete(internal_2.middlewareLocaleResetFlagName);
-                    }
-                    return response_3;
->>>>>>> c09a5d1c
-                }
-                // REWRITE CASE: displaying correct path (/blog -> /en/blog) (/en-dashboard/1/en-custom -> /en/dashboard/1/custom) (/en-about -> /en/about)
-                // shared path with dynamic parameters
-                return getRewriteResponse((0, utils_1.replaceDynamicSegments)(pathnameLocale
-                    ? standardizedPathname
-<<<<<<< HEAD
-                    : "/".concat(userLocale).concat(standardizedPathname), "/".concat(userLocale).concat(sharedPath)));
+                        return getRedirectResponse(localizedPathWithParameters.replace(new RegExp("^/".concat(unstandardizedPathnameLocale)), "") || '/');
+                    }
+                }
+                else {
+                    // REDIRECT CASE: unprefixed pathname is wrong (/about -> /en-about)
+                    if (!pathnameLocale &&
+                        localizedPathWithParameters !== "/".concat(userLocale).concat(pathname)) {
+                        return getRedirectResponse(localizedPathWithParameters.replace(new RegExp("^/".concat(userLocale)), '') || '/');
+                    }
+                    // REWRITE CASE: displaying correct path (/blog -> /en/blog)
+                    return getRewriteResponse(sharedPathWithParameters);
+                }
             }
             // --- CASE: add defaultLocale prefix --- //
-            // REDIRECT CASE: path is missing prefix (ie, /blog -> /en/blog) (/dashboard -> /fr/fr-dashboard)
-            // REDIRECT CASE: wrong path (invalid path) (/fr/about -> /fr/fr-about) (NOT: /en/fr-about -> /en/en-about, /en/fr-about should 404)
-            if (!pathnameLocale || localizedPathWithParameters !== pathname) {
+            // REDIRECT CASE: incorrect pathnameLocale
+            if (pathname !== localizedPathWithParameters) {
                 return getRedirectResponse(localizedPathWithParameters);
-=======
-                    : "/".concat(userLocale).concat(standardizedPathname), "/".concat(userLocale).concat(sharedPath));
-                var rewriteUrl = new URL(rewritePath, originalUrl);
-                rewriteUrl.search = originalUrl.search;
-                var response = server_1.NextResponse.rewrite(rewriteUrl, {
-                    headers: headerList,
-                });
-                response.headers.set(internal_1.localeHeaderName, userLocale);
-                response.cookies.set(constants_1.middlewareLocaleRoutingFlagName, 'true');
-                if (clearResetCookie) {
-                    response.cookies.delete(internal_2.middlewareLocaleResetFlagName);
-                }
-                return response;
-            }
-            // REDIRECT CASE: no localization prefix (invalid path), redirect to a localized path (ie, /blog -> /en-US/blog) (/dashboard -> /fr/fr-dashboard)
-            // REDIRECT CASE: locale prefix mismatch userLocale (invalid path), redirect to a localized path (ie, /en-US/blog -> /fr/blog) (/tl/dashboard -> /fil/tl-dashboard)
-            // REDIRECT CASE: displayed path doesnt match localized path (invalid path) (/fr/about -> /fr/fr-about) (NOT: /en/fr-about -> /en/en-about, /en/fr-about should 404)
-            if (!pathnameLocale ||
-                unstandardizedPathnameLocale !== userLocale ||
-                localizedPathWithParameters !== standardizedPathname) {
-                var redirectPath = localizedPathWithParameters;
-                var redirectUrl = new URL(redirectPath, originalUrl);
-                redirectUrl.search = originalUrl.search;
-                var response = server_1.NextResponse.redirect(redirectUrl);
-                response.headers.set(internal_1.localeHeaderName, userLocale);
-                response.cookies.set(constants_1.middlewareLocaleRoutingFlagName, 'true');
-                if (clearResetCookie) {
-                    response.cookies.delete(internal_2.middlewareLocaleResetFlagName);
-                }
-                return response;
->>>>>>> c09a5d1c
-            }
-            // REWRITE CASE: displaying correct path at localized path, which is the same as the shared path (/fil/blog => /fil/blog) (/fr/fr-dashboard/1/fr-custom => /fr/dashboard/1/custom)
-            if (sharedPathWithParameters !== undefined &&
-                standardizedPathname === localizedPathWithParameters && // we are displaying the correct path
-                standardizedPathname !== sharedPathWithParameters // no rewrite needed if it's already the shared path
+            }
+            // REWRITE CASE: displaying correct localized path, which is the same as the shared path (/fil/blog => /fil/blog) (/fr/fr-dashboard/1/fr-custom => /fr/dashboard/1/custom)
+            if (standardizedPathname !== sharedPathWithParameters // no rewrite needed if it's already the shared path
             ) {
                 // convert to shared path with dynamic parameters
-<<<<<<< HEAD
                 return getRewriteResponse(sharedPathWithParameters);
-=======
-                var rewritePath = sharedPathWithParameters;
-                var rewriteUrl = new URL(rewritePath, originalUrl);
-                rewriteUrl.search = originalUrl.search;
-                var response = server_1.NextResponse.rewrite(rewriteUrl, {
-                    headers: headerList,
-                });
-                response.headers.set(internal_1.localeHeaderName, userLocale);
-                response.cookies.set(constants_1.middlewareLocaleRoutingFlagName, 'true');
-                if (clearResetCookie) {
-                    response.cookies.delete(internal_2.middlewareLocaleResetFlagName);
-                }
-                return response;
->>>>>>> c09a5d1c
             }
         }
         // BASE CASE
