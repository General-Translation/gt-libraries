import { NextConfig } from 'next';
import InitGTProps from './config/props/InitGTProps';
/**
 * Initializes General Translation settings for a Next.js application.
 *
 * Use it in `next.config.js` to enable GT translation functionality as a plugin.
 *
 * @example
 * // In next.config.mjs
 * import { initGT } from 'gt-next/config';
 *
 * const withGT = initGT({
 *   projectId: 'abc-123',
 *   locales: ['en', 'es', 'fr'],
 *   defaultLocale: 'en'
 * });
 *
 * export default withGT({})
 *
 * @param {string|undefined} i18n - Optional i18n configuration file path. If a string is provided, it will be used as a path.
 * @param {string|undefined} dictionary - Optional dictionary configuration file path. If a string is provided, it will be used as a path.
 * @param {string} [apiKey=defaultInitGTProps.apiKey] - API key for the GeneralTranslation service. Required if using the default GT base URL.
 * @param {string} [projectId=defaultInitGTProps.projectId] - Project ID for the GeneralTranslation service. Required for most functionality.
 * @param {string} [baseUrl=defaultInitGTProps.baseUrl] - The base URL for the GT API. Set to an empty string to disable automatic translations.
 * @param {string} [clientBaseUrl=defaultInitGTProps.clientBaseUrl] - The client base URL for the GT API. Set to an empty string to disable automatic translations.
 * @param {string} [cacheUrl=defaultInitGTProps.cacheUrl] - The URL for cached translations.
 * @param {string[]} [locales] - List of supported locales for the application. Defaults to the first locale or the default locale if not provided.
 * @param {string} [defaultLocale=defaultInitGTProps.defaultLocale] - The default locale to use if none is specified.
 * @param {object} [renderSettings=defaultInitGTProps.renderSettings] - Render settings for how translations should be handled.
 * @param {number} [_maxConcurrentRequests=defaultInitGTProps._maxConcurrectRequests] - Maximum number of concurrent requests allowed.
 * @param {number} [_maxBatchSize=defaultInitGTProps._maxBatchSize] - Maximum translation requests in the same batch.
 * @param {number} [_batchInterval=defaultInitGTProps._batchInterval] - The interval in milliseconds between batched translation requests.
 * @param {object} metadata - Additional metadata that can be passed for extended configuration.
 *
 * @returns {function(NextConfig): NextConfig} - A function that accepts a Next.js config object and returns an updated config with GT settings applied.
 *
 * @throws {Error} If the project ID is missing and default URLs are used, or if the API key is required and missing.
 *
 */
<<<<<<< HEAD
export declare function initGT({ i18n, dictionary, apiKey, devApiKey, projectId, baseUrl, clientBaseUrl, cacheUrl, cacheExpiryTime, locales, defaultLocale, renderSettings, env, _maxConcurrentRequests, _maxBatchSize, _batchInterval, ...metadata }?: InitGTProps): (config?: NextConfig) => any;
=======
export declare function initGT({ i18n, dictionary, apiKey, devApiKey, projectId, baseUrl, cacheUrl, cacheExpiryTime, locales, defaultLocale, renderSettings, _maxConcurrentRequests, _maxBatchSize, _batchInterval, ...metadata }?: InitGTProps): (config?: NextConfig) => any;
>>>>>>> 7e6fd3a7
//# sourceMappingURL=config.d.ts.map<|MERGE_RESOLUTION|>--- conflicted
+++ resolved
@@ -37,9 +37,5 @@
  * @throws {Error} If the project ID is missing and default URLs are used, or if the API key is required and missing.
  *
  */
-<<<<<<< HEAD
-export declare function initGT({ i18n, dictionary, apiKey, devApiKey, projectId, baseUrl, clientBaseUrl, cacheUrl, cacheExpiryTime, locales, defaultLocale, renderSettings, env, _maxConcurrentRequests, _maxBatchSize, _batchInterval, ...metadata }?: InitGTProps): (config?: NextConfig) => any;
-=======
-export declare function initGT({ i18n, dictionary, apiKey, devApiKey, projectId, baseUrl, cacheUrl, cacheExpiryTime, locales, defaultLocale, renderSettings, _maxConcurrentRequests, _maxBatchSize, _batchInterval, ...metadata }?: InitGTProps): (config?: NextConfig) => any;
->>>>>>> 7e6fd3a7
+export declare function initGT({ i18n, dictionary, apiKey, devApiKey, projectId, baseUrl, clientBaseUrl, cacheUrl, cacheExpiryTime, locales, defaultLocale, renderSettings, _maxConcurrentRequests, _maxBatchSize, _batchInterval, ...metadata }?: InitGTProps): (config?: NextConfig) => any;
 //# sourceMappingURL=config.d.ts.map